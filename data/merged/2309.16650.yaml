title:
  value: 'ConceptGraphs: Open-Vocabulary 3D Scene Graphs for Perception and Planning'
  justification: The title precisely describes the primary contribution of the paper, which is the ConceptGraphs method.
  quote: 'ConceptGraphs: Open-Vocabulary 3D Scene Graphs for Perception and Planning'
description: The paper proposes ConceptGraphs, a novel method to construct open-vocabulary and object-centric 3D scene graphs
  for robot perception and planning. It leverages 2D foundation models and fuses their outputs into 3D by multiview association
  to create a structured and semantically rich representation. The method allows robots to understand complex scenes, perform
  task planning, and handle abstract language queries without requiring large 3D datasets or model finetuning.
type:
  value: Empirical Study
  justification: The paper includes experiments and real-world trials with robots to validate the proposed method, which classifies
    it as an empirical study.
  quote: We implement and demonstrate ConceptGraphs on a number of real-world robotics tasks across wheeled and legged mobile
    robot platforms.
primary_research_field:
  name:
    value: Robotics
    justification: ''
    quote: For robots to perform a wide variety of tasks, they require a 3D representation of the world that is semantically
      rich, yet compact and efficient for task-driven perception and planning.... In this work, we propose ConceptGraphs,
      an open-vocabulary graph-structured represen- tation for 3D scenes.
  aliases: []
sub_research_fields:
- name:
    value: 3D Scene Understanding
    justification: The paper focuses on 3D scene graphs which are an advanced representation for understanding the spatial
      relationships and semantic information in 3D scenes.
    quote: ConceptGraphs focuses on the construction of the open- vocabulary 3D scene graphs for scene understanding and planning.
  aliases:
  - Scene Understanding
- name:
    value: Scene Planning
    justification: ''
    quote: ''
  aliases: []
- name:
<<<<<<< HEAD
=======
    value: 3D Scene Understanding
    justification: The paper focuses on 3D scene graphs which are an advanced representation for understanding the spatial
      relationships and semantic information in 3D scenes.
    quote: ConceptGraphs, a 3D scene representation method for robot perception and planning that satisfies all the above
      requirements.
  aliases: []
- name:
>>>>>>> f460c47b
    value: Computer Vision
    justification: The research deals with 3D scene representation, object detection, segmentation, and spatial reasoning,
      all of which fall under the domain of computer vision.
    quote: We propose a novel object-centric mapping system that integrates geometric cues from traditional 3D mapping systems
      and semantic cues from 2D foundation models.
  aliases: []
models:
- name:
    value: CLIP
    justification: The model extracts visual features for the segmented regions.
    quote: 'TABLE II: Open-vocabulary semantic segmentation on the Replica [56] dataset. Privileged methods specifically finetune
      the pretrained models for semantic segmentation. Zero-shot approaches do not need any finetuning and are evaluated off
      the shelf.'
  aliases:
  - CLIPSeg
  - MaskCLIP
  - CLIPSeg (rd64-uni)
  is_contributed:
    value: false
    justification: Role:['contributed', 'used', 'referenced']
    quote: used
  is_executed:
    value: true
    justification: ModelMode:['trained', 'fine-tuned', 'inference']
    quote: finetuned
  is_compared:
    value: true
    justification: ''
    quote: ''
  referenced_paper_title:
    value: Image segmentation using text and image prompts
    justification: ''
    quote: ''
- name:
    value: LSeg
    justification: ''
    quote: 'TABLE II: Open-vocabulary semantic segmentation on the Replica [56] dataset. Privileged methods specifically finetune
      the pretrained models for semantic segmentation. Zero-shot approaches do not need any finetuning and are evaluated off
      the shelf.'
  aliases:
  - Language-driven semantic segmentation
  is_contributed:
    value: false
    justification: Role:['contributed', 'used', 'referenced']
    quote: used
  is_executed:
    value: true
    justification: ModelMode:['trained', 'fine-tuned', 'inference']
    quote: finetuned
  is_compared:
    value: true
    justification: ''
    quote: ''
  referenced_paper_title:
    value: Language-driven semantic segmentation
    justification: ''
    quote: ''
- name:
    value: OpenSeg
    justification: ''
<<<<<<< HEAD
=======
    quote: Scaling open-vocabulary image segmentation with image-level labels
  aliases: []
  is_contributed:
    value: false
    justification: Role:['contributed', 'used', 'referenced']
    quote: used
  is_executed:
    value: true
    justification: ModelMode:['trained', 'fine-tuned', 'inference']
    quote: finetuned
  is_compared:
    value: true
    justification: ''
    quote: ''
  referenced_paper_title:
    value: Scaling open-vocabulary image segmentation with image-level labels
    justification: ''
    quote: ''
- name:
    value: MaskCLIP
    justification: The model extracts visual features for the segmented regions.
>>>>>>> f460c47b
    quote: 'TABLE II: Open-vocabulary semantic segmentation on the Replica [56] dataset. Privileged methods specifically finetune
      the pretrained models for semantic segmentation. Zero-shot approaches do not need any finetuning and are evaluated off
      the shelf.'
  aliases:
  - open-vocabulary image segmentation
  is_contributed:
    value: false
    justification: Role:['contributed', 'used', 'referenced']
    quote: used
  is_executed:
    value: true
    justification: ModelMode:['trained', 'fine-tuned', 'inference']
    quote: finetuned
  is_compared:
    value: true
    justification: ''
    quote: ''
  referenced_paper_title:
    value: Extract free dense labels from clip
    justification: ''
    quote: ''
- name:
    value: Mask2former
    justification: ''
    quote: 'TABLE II: Open-vocabulary semantic segmentation on the Replica [56] dataset. Privileged methods specifically finetune
      the pretrained models for semantic segmentation. Zero-shot approaches do not need any finetuning and are evaluated off
      the shelf.'
  aliases: []
  is_contributed:
    value: false
    justification: Role:['contributed', 'used', 'referenced']
    quote: used
  is_executed:
    value: true
    justification: ModelMode:['trained', 'fine-tuned', 'inference']
    quote: inference
  is_compared:
    value: true
    justification: ''
    quote: ''
  referenced_paper_title:
    value: ''
    justification: ''
    quote: ''
- name:
    value: ConceptGraphs
    justification: This is the main model proposed and named in the paper.
    quote: We propose ConceptGraphs, an open-vocabulary and object-centric 3D representation for robot perception and planning.
  aliases: []
  is_contributed:
    value: true
    justification: Role:['contributed', 'used', 'referenced']
    quote: Contributed
  is_executed:
    value: true
    justification: ModelMode:['trained', 'fine-tuned', 'inference']
    quote: Trained
  is_compared:
    value: true
    justification: ''
    quote: ''
  referenced_paper_title:
    value: ''
    justification: ''
    quote: ''
- name:
    value: ConceptFusion
    justification: ''
    quote: 'TABLE II: Open-vocabulary semantic segmentation on the Replica [56] dataset. Privileged methods specifically finetune
      the pretrained models for semantic segmentation. Zero-shot approaches do not need any finetuning and are evaluated off
      the shelf.'
  aliases: []
  is_contributed:
    value: false
    justification: Role:['contributed', 'used', 'referenced']
    quote: used
  is_executed:
    value: true
    justification: ModelMode:['trained', 'fine-tuned', 'inference']
    quote: inference
  is_compared:
    value: true
    justification: ''
    quote: ''
  referenced_paper_title:
    value: 'Dinov2: Learning robust visual features without supervision'
    justification: ''
    quote: ''
- name:
    value: DINO
    justification: DINO is used alongside CLIP for obtaining visual descriptors.
    quote: We also develop a variant of our system, ConceptGraphs- Detector (CG-D), where we employ an image tagging model
      (RAM [54]) to list the object classes present in the image and an open-vocabulary 2D detector (Grounding DINO [34])
      to obtain object bounding boxes6.
  aliases:
  - Grounding DINO
  is_contributed:
    value: false
    justification: Role:['contributed', 'used', 'referenced']
    quote: Used
  is_executed:
    value: true
    justification: ModelMode:['trained', 'fine-tuned', 'inference']
    quote: trained
  is_compared:
    value: true
    justification: ''
    quote: ''
  referenced_paper_title:
    value: ''
    justification: ''
    quote: ''
- name:
    value: GPT-4
    justification: GPT-4 is used as the language model for inferring relationships and processing language queries.
    quote: We use LLaVA [55] as the vision-language model LVLM and GPT-4 [32] for our LLM.
  aliases:
  - GPT
  is_contributed:
    value: false
    justification: Role:['contributed', 'used', 'referenced']
    quote: used
  is_executed:
    value: true
    justification: ModelMode:['trained', 'fine-tuned', 'inference']
    quote: inference
  is_compared:
    value: true
    justification: ''
    quote: ''
  referenced_paper_title:
    value: 'Grounding dino: Marrying dino with grounded pre-training for open-set object detection,'
    justification: ''
    quote: ''
- name:
    value: LLaVA
    justification: LLaVA is used for generating object captions from visual data.
    quote: We use LLaVA [55] as the vision-language model LVLM and GPT-4 [32] for our LLM.
  aliases:
  - LLaVA-7B
  is_contributed:
    value: false
    justification: Role:['contributed', 'used', 'referenced']
    quote: used
  is_executed:
    value: true
    justification: ModelMode:['trained', 'fine-tuned', 'inference']
    quote: inference
  is_compared:
    value: true
    justification: ''
    quote: ''
  referenced_paper_title:
    value: Visual instruction tuning,
    justification: ''
    quote: ''
- name:
    value: SegmentAnything
    justification: The paper uses Segment Anything for segmentation tasks.
    quote: "Our experiments use SegmentAnything (SAM) [33] as the segmentation model Seg(\xB7)"
  aliases:
  - SAM
  is_contributed:
    value: false
    justification: Role:['contributed', 'used', 'referenced']
    quote: Used
  is_executed:
    value: true
    justification: ModelMode:['trained', 'fine-tuned', 'inference']
    quote: Inference
  is_compared:
    value: true
    justification: ''
    quote: ''
  referenced_paper_title:
    value: Segment anything
    justification: ''
    quote: ''
datasets:
- name:
    value: AI2Thor
    justification: AI2Thor is used for simulation experiments.
    quote: "We showcase this with a \u2026 localization and remapping task in the AI2Thor [63], [64] simulation environment."
  aliases: []
  role: Used
  referenced_paper_title:
    value: ''
    justification: ''
    quote: ''
- name:
    value: Replica
    justification: The paper uses Replica data scenes for evaluating scene graph accuracy.
    quote: We evaluate on the Replica dataset [56] and a real- world scan of the REAL Lab, where we staged a number of items
      including clothes, tools, and toys.
  aliases: []
  role: Used
  referenced_paper_title:
    value: ''
    justification: ''
    quote: ''
- name:
    value: REAL Lab
    justification: The paper uses Replica data scenes for evaluating scene graph accuracy.
    quote: We evaluate on the Replica dataset [56] and a real- world scan of the REAL Lab, where we staged a number of items
      including clothes, tools, and toys.
  aliases: []
  role: Used
  referenced_paper_title:
    value: ''
    justification: ''
    quote: ''
libraries:
- name:
    value: Open3d SLAM
    justification: Used for building initial pointcloud maps for the Jackal robot navigation.
    quote: We begin by building a pointcloud of the REAL Lab using the onboard VLP-16 and Open3d SLAM [68].
  aliases: []
  role: used
  referenced_paper_title:
    value: ''
    justification: ''
    quote: ''
- name:
    value: RTAB-Map
    justification: Utilized for obtaining camera poses and the scene point cloud in experiments.
    quote: 'We then stage two separate scenes with different objects: one for object search and another for traversability
      estimation. In both cases, we map the scene with an Azure Kinect Camera and rely on RTAB-Map [69] to obtain camera poses
      and the scene point cloud.'
  aliases: []
  role: used
  referenced_paper_title:
    value: ''
    justification: ''
    quote: ''
- name:
    value: Open3d SLAM
    justification: Open3d SLAM is used for building pointcloud maps.
    quote: For our navigation experiments with the Jackal robot. Our robot is equipped with a VLP-16 lidar and a foward-facing
      Realsense D435i camera. We begin by building a pointcloud of the REAL Lab using the onboard VLP-16 and Open3d SLAM [68].
  aliases: []
  role: Used
  referenced_paper_title:
    value: ''
    justification: ''
    quote: ''
- name:
    value: Open3d SLAM
    justification: Used for building initial pointcloud maps for the Jackal robot navigation.
    quote: The initial Jackal pointcloud does not include task-relevant objects and is downprojected to a 2D costmap for navigation
      using the base Jackal ROS stack.
  aliases: []
  role: used
  referenced_paper_title:
    value: ''
    justification: ''
    quote: ''
- name:
    value: RTAB-Map
    justification: RTAB-Map is used for obtaining camera poses and the scene point cloud.
    quote: 'We then stage two separate scenes with different objects: one for object search and another for traversability
      estimation. In both cases, we map the scene with an Azure Kinect Camera and rely on RTAB-Map [69] to obtain camera poses
      and the scene point cloud.'
  aliases: []
  role: Used
  referenced_paper_title:
    value: ''
    justification: ''
    quote: ''
- name:
    value: RTAB-Map
    justification: Utilized for obtaining camera poses and the scene point cloud in experiments.
    quote: 'We then stage two separate scenes with different objects: one for object search and another for traversability
      estimation. In both cases, we map the scene with an Azure Kinect Camera and rely on RTAB-Map [69] to obtain camera poses
      and the scene point cloud.'
  aliases: []
  role: used
  referenced_paper_title:
    value: ''
    justification: ''
    quote: ''<|MERGE_RESOLUTION|>--- conflicted
+++ resolved
@@ -22,34 +22,23 @@
   aliases: []
 sub_research_fields:
 - name:
-    value: 3D Scene Understanding
+    value: Scene Understanding
     justification: The paper focuses on 3D scene graphs which are an advanced representation for understanding the spatial
       relationships and semantic information in 3D scenes.
     quote: ConceptGraphs focuses on the construction of the open- vocabulary 3D scene graphs for scene understanding and planning.
-  aliases:
-  - Scene Understanding
+  aliases: [3D Scene Understanding]
 - name:
     value: Scene Planning
     justification: ''
     quote: ''
   aliases: []
 - name:
-<<<<<<< HEAD
-=======
-    value: 3D Scene Understanding
-    justification: The paper focuses on 3D scene graphs which are an advanced representation for understanding the spatial
-      relationships and semantic information in 3D scenes.
-    quote: ConceptGraphs, a 3D scene representation method for robot perception and planning that satisfies all the above
-      requirements.
-  aliases: []
-- name:
->>>>>>> f460c47b
     value: Computer Vision
     justification: The research deals with 3D scene representation, object detection, segmentation, and spatial reasoning,
       all of which fall under the domain of computer vision.
     quote: We propose a novel object-centric mapping system that integrates geometric cues from traditional 3D mapping systems
       and semantic cues from 2D foundation models.
-  aliases: []
+  aliases: [CV]
 models:
 - name:
     value: CLIP
@@ -104,10 +93,9 @@
 - name:
     value: OpenSeg
     justification: ''
-<<<<<<< HEAD
-=======
     quote: Scaling open-vocabulary image segmentation with image-level labels
-  aliases: []
+  aliases:
+  - open-vocabulary image segmentation
   is_contributed:
     value: false
     justification: Role:['contributed', 'used', 'referenced']
@@ -125,32 +113,51 @@
     justification: ''
     quote: ''
 - name:
-    value: MaskCLIP
-    justification: The model extracts visual features for the segmented regions.
->>>>>>> f460c47b
+    value: Mask2former
+    justification: ''
     quote: 'TABLE II: Open-vocabulary semantic segmentation on the Replica [56] dataset. Privileged methods specifically finetune
       the pretrained models for semantic segmentation. Zero-shot approaches do not need any finetuning and are evaluated off
       the shelf.'
-  aliases:
-  - open-vocabulary image segmentation
-  is_contributed:
-    value: false
-    justification: Role:['contributed', 'used', 'referenced']
-    quote: used
-  is_executed:
-    value: true
-    justification: ModelMode:['trained', 'fine-tuned', 'inference']
-    quote: finetuned
-  is_compared:
-    value: true
-    justification: ''
-    quote: ''
-  referenced_paper_title:
-    value: Extract free dense labels from clip
-    justification: ''
-    quote: ''
-- name:
-    value: Mask2former
+  aliases: []
+  is_contributed:
+    value: false
+    justification: Role:['contributed', 'used', 'referenced']
+    quote: used
+  is_executed:
+    value: true
+    justification: ModelMode:['trained', 'fine-tuned', 'inference']
+    quote: inference
+  is_compared:
+    value: true
+    justification: ''
+    quote: ''
+  referenced_paper_title:
+    value: ''
+    justification: ''
+    quote: ''
+- name:
+    value: ConceptGraphs
+    justification: This is the main model proposed and named in the paper.
+    quote: We propose ConceptGraphs, an open-vocabulary and object-centric 3D representation for robot perception and planning.
+  aliases: []
+  is_contributed:
+    value: true
+    justification: Role:['contributed', 'used', 'referenced']
+    quote: Contributed
+  is_executed:
+    value: true
+    justification: ModelMode:['trained', 'fine-tuned', 'inference']
+    quote: Trained
+  is_compared:
+    value: true
+    justification: ''
+    quote: ''
+  referenced_paper_title:
+    value: ''
+    justification: ''
+    quote: ''
+- name:
+    value: ConceptFusion
     justification: ''
     quote: 'TABLE II: Open-vocabulary semantic segmentation on the Replica [56] dataset. Privileged methods specifically finetune
       the pretrained models for semantic segmentation. Zero-shot approaches do not need any finetuning and are evaluated off
@@ -173,55 +180,10 @@
     justification: ''
     quote: ''
 - name:
-    value: ConceptGraphs
-    justification: This is the main model proposed and named in the paper.
-    quote: We propose ConceptGraphs, an open-vocabulary and object-centric 3D representation for robot perception and planning.
-  aliases: []
-  is_contributed:
-    value: true
-    justification: Role:['contributed', 'used', 'referenced']
-    quote: Contributed
-  is_executed:
-    value: true
-    justification: ModelMode:['trained', 'fine-tuned', 'inference']
-    quote: Trained
-  is_compared:
-    value: true
-    justification: ''
-    quote: ''
-  referenced_paper_title:
-    value: ''
-    justification: ''
-    quote: ''
-- name:
-    value: ConceptFusion
-    justification: ''
-    quote: 'TABLE II: Open-vocabulary semantic segmentation on the Replica [56] dataset. Privileged methods specifically finetune
-      the pretrained models for semantic segmentation. Zero-shot approaches do not need any finetuning and are evaluated off
-      the shelf.'
-  aliases: []
-  is_contributed:
-    value: false
-    justification: Role:['contributed', 'used', 'referenced']
-    quote: used
-  is_executed:
-    value: true
-    justification: ModelMode:['trained', 'fine-tuned', 'inference']
-    quote: inference
-  is_compared:
-    value: true
-    justification: ''
-    quote: ''
-  referenced_paper_title:
-    value: 'Dinov2: Learning robust visual features without supervision'
-    justification: ''
-    quote: ''
-- name:
     value: DINO
     justification: DINO is used alongside CLIP for obtaining visual descriptors.
-    quote: We also develop a variant of our system, ConceptGraphs- Detector (CG-D), where we employ an image tagging model
-      (RAM [54]) to list the object classes present in the image and an open-vocabulary 2D detector (Grounding DINO [34])
-      to obtain object bounding boxes6.
+    quote: Each extracted mask mt,i is then passed to a visual feature extractor (CLIP [31], DINO [53]) to obtain a visual
+      descriptor ft,i =Embed(Itrgb , mt,i ).
   aliases:
   - Grounding DINO
   is_contributed:
@@ -237,7 +199,7 @@
     justification: ''
     quote: ''
   referenced_paper_title:
-    value: ''
+    value: 'Dinov2: Learning robust visual features without supervision'
     justification: ''
     quote: ''
 - name:
@@ -259,7 +221,7 @@
     justification: ''
     quote: ''
   referenced_paper_title:
-    value: 'Grounding dino: Marrying dino with grounded pre-training for open-set object detection,'
+    value: ''
     justification: ''
     quote: ''
 - name:
@@ -361,50 +323,4 @@
   referenced_paper_title:
     value: ''
     justification: ''
-    quote: ''
-- name:
-    value: Open3d SLAM
-    justification: Open3d SLAM is used for building pointcloud maps.
-    quote: For our navigation experiments with the Jackal robot. Our robot is equipped with a VLP-16 lidar and a foward-facing
-      Realsense D435i camera. We begin by building a pointcloud of the REAL Lab using the onboard VLP-16 and Open3d SLAM [68].
-  aliases: []
-  role: Used
-  referenced_paper_title:
-    value: ''
-    justification: ''
-    quote: ''
-- name:
-    value: Open3d SLAM
-    justification: Used for building initial pointcloud maps for the Jackal robot navigation.
-    quote: The initial Jackal pointcloud does not include task-relevant objects and is downprojected to a 2D costmap for navigation
-      using the base Jackal ROS stack.
-  aliases: []
-  role: used
-  referenced_paper_title:
-    value: ''
-    justification: ''
-    quote: ''
-- name:
-    value: RTAB-Map
-    justification: RTAB-Map is used for obtaining camera poses and the scene point cloud.
-    quote: 'We then stage two separate scenes with different objects: one for object search and another for traversability
-      estimation. In both cases, we map the scene with an Azure Kinect Camera and rely on RTAB-Map [69] to obtain camera poses
-      and the scene point cloud.'
-  aliases: []
-  role: Used
-  referenced_paper_title:
-    value: ''
-    justification: ''
-    quote: ''
-- name:
-    value: RTAB-Map
-    justification: Utilized for obtaining camera poses and the scene point cloud in experiments.
-    quote: 'We then stage two separate scenes with different objects: one for object search and another for traversability
-      estimation. In both cases, we map the scene with an Azure Kinect Camera and rely on RTAB-Map [69] to obtain camera poses
-      and the scene point cloud.'
-  aliases: []
-  role: used
-  referenced_paper_title:
-    value: ''
-    justification: ''
     quote: ''