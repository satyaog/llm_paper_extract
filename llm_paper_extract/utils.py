--- conflicted
+++ resolved
@@ -8,8 +8,6 @@
 PAPERS_TO_IGNORE = {
     "data/cache/arxiv/2404.09932.txt",
 }
-<<<<<<< HEAD
-=======
 
 
 class Paper:
@@ -59,14 +57,11 @@
             )
             if pdfs:
                 self._selected_id = self._paper_id
->>>>>>> cd497371
 
     @property
     def id(self):
         return self._selected_id or self._paper_id
 
-<<<<<<< HEAD
-=======
     @property
     def queries(self):
         return self._queries
@@ -100,7 +95,6 @@
         return link_id_pdf
 
 
->>>>>>> cd497371
 def build_validation_set(data_dir: Path, seed=42):
     random.seed(seed)
 
