--- conflicted
+++ resolved
@@ -263,12 +263,6 @@
 
 
 def fix_explained_fields():
-<<<<<<< HEAD
-    import pdb
-
-    pdb.set_trace()
-=======
->>>>>>> cd497371
     fields = _get_fields(PaperExtractions)
     return create_model(PaperExtractions.__name__, **fields)
 
